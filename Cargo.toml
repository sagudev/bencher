[package]
name = "tableflow"
version = "0.1.0"
authors = ["Everett Pompeii <epompeii@protonmail.com>"]
edition = "2018"

# See more keys and their definitions at https://doc.rust-lang.org/cargo/reference/manifest.htm

[lib]
crate-type = ["cdylib"]

[dev-dependencies]
wasm-bindgen-cli = "0.2.69"
wasm-bindgen-test = "0.3.19"
cargo-make = "0.32.10"
cargo-watch = "7.4"
trunk = "0.7.4"

[dependencies]
chrono = "0.4.19"
seed = "0.8.0"
<<<<<<< HEAD
uuid = "0.8.2"
=======
ulid = "0.4.1"
>>>>>>> f4671300

[profile.release]
lto = true
opt-level = 'z'
codegen-units = 1

[package.metadata.wasm-pack.profile.release]
wasm-opt = ['-Os']<|MERGE_RESOLUTION|>--- conflicted
+++ resolved
@@ -19,11 +19,7 @@
 [dependencies]
 chrono = "0.4.19"
 seed = "0.8.0"
-<<<<<<< HEAD
-uuid = "0.8.2"
-=======
 ulid = "0.4.1"
->>>>>>> f4671300
 
 [profile.release]
 lto = true

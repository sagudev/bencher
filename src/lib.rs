--- conflicted
+++ resolved
@@ -281,27 +281,6 @@
 
 fn view_content(page: &Page) -> Node<Msg> {
     div![
-<<<<<<< HEAD
-        attrs![At::Class => "columns"],
-        div![
-            attrs![At::Class => "column is-half"],
-            "This is a counter: ",
-            C!["counter"],
-            button![model, ev(Ev::Click, |_| Msg::Increment),],
-            div![
-                attrs![At::Class => "content"],
-                div![
-                    attrs![At::Class => "table-container"],
-                    table![
-                        attrs![At::Class => "table is-bordered is-hoverable is-narrow"],
-                        thead![tr![th!["Names"]],],
-                        thead![tr![th!["First"], th!["Last"],],],
-                        tbody![tr![td!["Saul"], td!["Goodman"],],],
-                    ],
-                ],
-            ],
-        ]
-=======
         C!["container"],
         match page {
             Page::Home => page::home::view(),
@@ -309,7 +288,6 @@
             Page::Settings(model) => page::settings::view(model).map_msg(Msg::SettingsMsg),
             Page::NotFound => page::not_found::view(),
         }
->>>>>>> f4671300
     ]
 }
 
